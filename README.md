# Prob.lm

A low-resource RAG-based assistant that answers academic questions using student-provided materials like notes and PDFs.

# Mentees:

<<<<<<< HEAD
- Remove this and Insert your name here
- Atharv Sawarkar (@kazabiteboltiz)
- Anshul Banda (@AnshulBanda)
=======
- Atharv Sawarkar (@kazabiteboltiz)
-
-
>>>>>>> a7f7005c
-
-

# Mentors:

- Saijyoti Panda
- Pranavjeet Naidu
- Pranav Hemanth
- Yashmitha Shailesh
- Anshul Paruchuri<|MERGE_RESOLUTION|>--- conflicted
+++ resolved
@@ -4,15 +4,9 @@
 
 # Mentees:
 
-<<<<<<< HEAD
-- Remove this and Insert your name here
 - Atharv Sawarkar (@kazabiteboltiz)
 - Anshul Banda (@AnshulBanda)
-=======
-- Atharv Sawarkar (@kazabiteboltiz)
--
--
->>>>>>> a7f7005c
+
 -
 -
 
